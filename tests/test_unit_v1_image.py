--- conflicted
+++ resolved
@@ -398,8 +398,8 @@
     def test_should_handle_empty(self):
         with self.assertRaises(SquashError) as cm:
             self.squash._path_hierarchy('')
-<<<<<<< HEAD
-        self.assertEqual(str(cm.exception), "No path provided to create the hierarchy for")
+        self.assertEqual(
+            str(cm.exception), "No path provided to create the hierarchy for")
 
     def test_should_handle_windows_path(self):
         expected = [
@@ -409,13 +409,10 @@
             'C:\\Windows\\System32\\drivers',
             'C:\\Windows\\System32\\drivers\\etc',
         ]
-        actual = self.squash._path_hierarchy(pathlib.PureWindowsPath('C:\\Windows\\System32\\drivers\\etc\\hosts'))
+        actual = self.squash._path_hierarchy(
+            pathlib.PureWindowsPath('C:\\Windows\\System32\\drivers\\etc\\hosts'))
 
         self.assertEqual(expected, list(actual))
-=======
-        self.assertEqual(
-            str(cm.exception), "No path provided to create the hierarchy for")
->>>>>>> 9ed46811
 
 
 if __name__ == '__main__':
